--- conflicted
+++ resolved
@@ -47,13 +47,6 @@
     - Format text using HTML
     - Preview notifications before sending
     - System notifications for the developer and administrators
-<<<<<<< HEAD
-- **Referral Program**
-    - View referral statistics
-    - Reward users for inviting new members
-- **Trial Period**
-    - Provide free trial subscription
-=======
 - **Two-Level Referral Program** (by [@Heimlet](https://github.com/Heimlet))
     - View referral statistics
     - Reward users for inviting new members
@@ -61,7 +54,6 @@
 - **Trial Period** (by [@Heimlet](https://github.com/Heimlet))
     - Provide free trial subscription
     - Extend trial period for referred users
->>>>>>> aca65e55
     - Configure and disable the trial period
 - **Flexible Payment System**
     - Change the default currency
@@ -151,19 +143,6 @@
 | | | |
 | SHOP_EMAIL | ⭕ | support@3xui-shop.com | Email for receipts |
 | SHOP_CURRENCY | ⭕ | RUB | Currency for buttons (e.g., RUB, USD, XTR) |
-<<<<<<< HEAD
-| SHOP_TRIAL_ENABLED | ⭕ | True | Enable trial subscription for new users. |
-| SHOP_TRIAL_PERIOD | ⭕ | 3 | Duration of the trial subscription in days. |
-| SHOP_REFERRED_TRIAL_ENABLED | ⭕ | False | Enable specific trial subscription for referral users. |
-| SHOP_REFERRED_TRIAL_PERIOD | ⭕ | 7 | Trial duration in days for the referred (invited) user |
-| SHOP_REFERRER_REWARD_ENABLED | ⭕ | True | Enable the two-level referral reward system |
-| ~~SHOP_REFERRER_REWARD_TYPE~~ | ⭕ | DAYS | Type of referrer reward. 'days' only now. Awaits user balance implementation. (e.g. days, money) |
-| SHOP_REFERRER_LEVEL_ONE_PERIOD | ⭕ | 10 | Days reward for the first-level referrer (user who invited) |
-| SHOP_REFERRER_LEVEL_TWO_PERIOD | ⭕ | 3 | Days reward for the second-level referrer (user invited by the invited) |
-| ~~SHOP_REFERRER_LEVEL_ONE_RATE~~ | ⭕ | 50 | Percentage reward for the first-level referrer (user who invited) |
-| ~~SHOP_REFERRER_LEVEL_TWO_RATE~~ | ⭕ | 5 | Percentage reward for the second-level referrer (user invited by the invited) |
-| SHOP_BONUS_DEVICES_COUNT | ⭕ | 1 | Number of devices by default for trial and referral users (mirrors tariff plans settings) |
-=======
 | SHOP_TRIAL_ENABLED | ⭕ | True | Enable trial subscription for new users |
 | SHOP_TRIAL_PERIOD | ⭕ | 3 | Duration of the trial subscription in days |
 | SHOP_REFERRED_TRIAL_ENABLED | ⭕ | False | Enable extended trial period for referred users |
@@ -172,7 +151,6 @@
 | SHOP_REFERRER_LEVEL_ONE_PERIOD | ⭕ | 10 | Reward in days for the first-level referrer (inviter) |
 | SHOP_REFERRER_LEVEL_TWO_PERIOD | ⭕ | 3 | Reward in days for the second-level referrer (inviter of the inviter). |
 | SHOP_BONUS_DEVICES_COUNT | ⭕ | 1 | Default Device Limit for Promocode, Trial, and Referral Users (Based on Plan Settings) |
->>>>>>> aca65e55
 | SHOP_PAYMENT_STARS_ENABLED | ⭕ | True | Enable Telegram stars payment |
 | SHOP_PAYMENT_CRYPTOMUS_ENABLED | ⭕ | False | Enable Cryptomus payment |
 | SHOP_PAYMENT_YOOKASSA_ENABLED | ⭕ | False | Enable Yookassa payment |
@@ -278,16 +256,6 @@
 <a id="bugs-and-feature-requests"></a>
 
 ### Referral and Trial Rewards Configuration
-<<<<<<< HEAD
-Shop now supports **trial subscriptions** and a **two-level referral reward system**. Here’s how it works:
-All configuration is available via .env (see it above).
-
-| Type of reward                   | How it works                                                                                                                                                                                                                        |
-|----------------------------------|-------------------------------------------------------------------------------------------------------------------------------------------------------------------------------------------------------------------------------------|
-| Trial period                     | A trial subscription is available by 'TRY FOR FREE' button at start menu to any user who opens the bot and does not have an active subscription.                                                                                    |
-| Referred user  Trial period      | This option is just like previous 'trial period', but allows bot admin to configure **extended trial period** for an invited user.                                                                                                  |
-| Referral 2-level payment rewards | When a referred user pays for a subscription, the referrer and the second-level referrer (the user who invited the referrer) receive ~~a percentage of the payment as a reward~~ fixed count of days at the moment fore each level. |
-=======
 
 Bot now supports **trial subscriptions** and a **two-level referral reward system**. Here’s how it works:
 All configuration is available via `.env` [(see it above)](#environment-variables-configuration).
@@ -297,7 +265,6 @@
 | Trial period | A trial subscription is available by 'TRY FOR FREE' button at start menu to any user who opens the bot and does not have an active subscription. |
 | Extended Trial period | This option is just like previous 'trial period', but allows to configure **extended trial period** for an invited user. |
 | Two-Level Referral Payment Rewards | When a referred user pays for a subscription, the referrer and the second-level referrer (the user who invited the referrer) receive fixed count of days at the moment fore each level. |
->>>>>>> aca65e55
 
 ## 🐛 Bugs and Feature Requests
 
