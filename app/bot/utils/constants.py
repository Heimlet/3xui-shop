# region: Download
APP_IOS_LINK = "https://apps.apple.com/ru/app/v2raytun/id6476628951"
APP_ANDROID_LINK = "https://play.google.com/store/apps/details?id=com.v2raytun.android"
APP_WINDOWS_LINK = (
    "https://github.com/hiddify/hiddify-next/releases/download/"
    "v2.0.5/Hiddify-Windows-Setup-x64.exe"
)

APP_IOS_SCHEME = "v2raytun://import/"
APP_ANDROID_SCHEME = "v2raytun://import/"
APP_WINDOWS_SCHEME = "hiddify://import/"

# endregion

# region: Keys
MAIN_MESSAGE_ID_KEY = "main_message_id"
PREVIOUS_CALLBACK_KEY = "previous_callback"

INPUT_PROMOCODE_KEY = "input_promocode"

SERVER_NAME_KEY = "server_name"
SERVER_HOST_KEY = "server_host"
SERVER_MAX_CLIENTS_KEY = "server_max_clients"

NOTIFICATION_CHAT_IDS_KEY = "notification_chat_ids"
NOTIFICATION_LAST_MESSAGE_IDS_KEY = "notification_last_message_ids"
NOTIFICATION_MESSAGE_TEXT_KEY = "notification_message_text"
NOTIFICATION_PRE_MESSAGE_TEXT_KEY = "notification_pre_message_text"
# endregion

# region: Webhook paths
TELEGRAM_WEBHOOK = "/webhook"  # Webhook path for Telegram bot updates
CONNECTION_WEBHOOK = "/connection"  # Webhook path for receiving connection requests
CRYPTOMUS_WEBHOOK = "/cryptomus"  # Webhook path for receiving Cryptomus payment notifications
YOOKASSA_WEBHOOK = "/yookassa"  # Webhook path for receiving Yookassa payment notifications
YOOMONEY_WEBHOOK = "/yoomoney"  # Webhook path for receiving Yoomoney payment notifications
# endregion

# region: Notification tags
BOT_STARTED_TAG = "#BotStarted"
BOT_STOPPED_TAG = "#BotStopped"
BACKUP_CREATED_TAG = "#BackupCreated"
EVENT_PAYMENT_SUCCEEDED_TAG = "#EventPaymentSucceeded"
EVENT_PAYMENT_CANCELED_TAG = "#EventPaymentCanceled"
# endregion

# region: I18n settings
DEFAULT_LANGUAGE = "en"
I18N_DOMAIN = "bot"
# endregion

# region: Constants
UNLIMITED = "∞"
DB_FORMAT = "sqlite3"
LOG_ZIP_ARCHIVE_FORMAT = "zip"
LOG_GZ_ARCHIVE_FORMAT = "gz"
MESSAGE_EFFECT_IDS = {
    "🔥": "5104841245755180586",
    "👍": "5107584321108051014",
    "👎": "5104858069142078462",
    "❤️": "5044134455711629726",
    "🎉": "5046509860389126442",
    "💩": "5046589136895476101",
}
# endregion

# region: Enums
from enum import Enum
<<<<<<< HEAD
from typing import Optional, Any
=======
from typing import Any, Optional
>>>>>>> aca65e55


class TransactionStatus(Enum):
    PENDING = "pending"
    COMPLETED = "completed"
    CANCELED = "canceled"
    REFUNDED = "refunded"


class Currency(Enum):
    RUB = ("RUB", "₽")
    USD = ("USD", "$")
    XTR = ("XTR", "★")

    @property
    def symbol(self) -> str:
        return self.value[1]

    @property
    def code(self) -> str:
        return self.value[0]

    @classmethod
    def from_code(cls, code: str) -> "Currency":
        code = code.upper()
        for currency in cls:
            if currency.code == code:
                return currency
        raise ValueError(f"Invalid currency code: {code}")


class ReferrerRewardType(Enum):
<<<<<<< HEAD
    DAYS = 'days'
    MONEY = 'money'  # todo: consider using currencies instead? depends on balance implementation
=======
    DAYS = "days"
    MONEY = "money"  # TODO: consider using currencies instead? depends on balance implementation
>>>>>>> aca65e55

    @classmethod
    def from_str(cls, value: str) -> Optional["ReferrerRewardType"]:
        try:
            return cls[value.upper()]
        except KeyError:
            try:
                return cls(value.lower())
            except ValueError:
                return None


class ReferrerRewardLevel(Enum):
    FIRST_LEVEL = 1
    SECOND_LEVEL = 2

    @classmethod
    def from_value(cls, value: Any) -> Optional["ReferrerRewardLevel"]:
        try:
            return cls(int(value))
        except (ValueError, KeyError):
            return None

<<<<<<< HEAD
=======

>>>>>>> aca65e55
# endregion<|MERGE_RESOLUTION|>--- conflicted
+++ resolved
@@ -66,11 +66,7 @@
 
 # region: Enums
 from enum import Enum
-<<<<<<< HEAD
-from typing import Optional, Any
-=======
 from typing import Any, Optional
->>>>>>> aca65e55
 
 
 class TransactionStatus(Enum):
@@ -103,13 +99,8 @@
 
 
 class ReferrerRewardType(Enum):
-<<<<<<< HEAD
-    DAYS = 'days'
-    MONEY = 'money'  # todo: consider using currencies instead? depends on balance implementation
-=======
     DAYS = "days"
     MONEY = "money"  # TODO: consider using currencies instead? depends on balance implementation
->>>>>>> aca65e55
 
     @classmethod
     def from_str(cls, value: str) -> Optional["ReferrerRewardType"]:
@@ -133,8 +124,5 @@
         except (ValueError, KeyError):
             return None
 
-<<<<<<< HEAD
-=======
 
->>>>>>> aca65e55
 # endregion