--- conflicted
+++ resolved
@@ -14,11 +14,7 @@
 from app.bot.utils.constants import MAIN_MESSAGE_ID_KEY
 from app.bot.utils.navigation import NavMain
 from app.config import Config
-<<<<<<< HEAD
-from app.db.models import User, Referral
-=======
 from app.db.models import Referral, User
->>>>>>> aca65e55
 
 from .keyboard import main_menu_keyboard
 
@@ -26,34 +22,11 @@
 router = Router(name=__name__)
 
 
-<<<<<<< HEAD
-async def process_creating_referral(
-    session: AsyncSession,
-    user: User,
-    referrer_id: int
-) -> bool:
-=======
 async def process_creating_referral(session: AsyncSession, user: User, referrer_id: int) -> bool:
->>>>>>> aca65e55
     logger.info(f"Assigning user {user.tg_id} as a referred to a referrer user {referrer_id}")
     try:
         referrer = await User.get(session=session, tg_id=referrer_id)
         if not referrer or referrer.tg_id == user.tg_id:
-<<<<<<< HEAD
-            logger.info(f"Failed to assign user {user.tg_id} as a referred to a referrer user {referrer_id}."
-                        f"Invalid string received.")
-            return False
-
-        await Referral.create(
-            session=session,
-            referrer_tg_id=referrer.tg_id,
-            referred_tg_id=user.tg_id
-        )
-        logger.info(f"User {user.tg_id} assigned as referred to a referrer with tg id {referrer.tg_id}")
-        return True
-    except Exception as e:
-        logger.critical(f"Error creating Referral to a referred {user.tg_id} (start arg: {referrer_id}): {e}")
-=======
             logger.info(
                 f"Failed to assign user {user.tg_id} as a referred to a referrer user {referrer_id}."
                 f"Invalid string received."
@@ -71,7 +44,6 @@
         logger.critical(
             f"Referral creation error for {user.tg_id} (arg: {referrer_id}): {exception}"
         )
->>>>>>> aca65e55
         return False
 
 
@@ -84,11 +56,7 @@
     config: Config,
     session: AsyncSession,
     command: CommandObject,
-<<<<<<< HEAD
-    is_new_user: bool
-=======
     is_new_user: bool,
->>>>>>> aca65e55
 ) -> None:
     logger.info(f"User {user.tg_id} opened main menu page.")
     previous_message_id = await state.get_value(MAIN_MESSAGE_ID_KEY)
@@ -105,13 +73,7 @@
     received_referrer_id = int(command.args) if command.args and command.args.isdigit() else None
     if received_referrer_id and is_new_user:
         await process_creating_referral(
-<<<<<<< HEAD
-            session=session,
-            user=user,
-            referrer_id=received_referrer_id
-=======
             session=session, user=user, referrer_id=received_referrer_id
->>>>>>> aca65e55
         )
 
     is_admin = await IsAdmin()(user_id=user.tg_id)
@@ -129,19 +91,11 @@
 
 @router.callback_query(F.data == NavMain.MAIN_MENU)
 async def callback_main_menu(
-<<<<<<< HEAD
-        callback: CallbackQuery,
-        user: User,
-        services: ServicesContainer,
-        state: FSMContext,
-        config: Config,
-=======
     callback: CallbackQuery,
     user: User,
     services: ServicesContainer,
     state: FSMContext,
     config: Config,
->>>>>>> aca65e55
 ) -> None:
     logger.info(f"User {user.tg_id} returned to main menu page.")
     await state.clear()
@@ -186,18 +140,10 @@
                 is_admin,
                 is_referral_available=config.shop.REFERRER_REWARD_ENABLED,
                 is_trial_available=await services.subscription.is_trial_available(user),
-<<<<<<< HEAD
-                is_referred_trial_available=await services.referral.is_referred_trial_available(user),
-            ),
-        )
-    except Exception as e:
-        logger.critical(f"Error redirecting to main menu page: {e}")
-=======
                 is_referred_trial_available=await services.referral.is_referred_trial_available(
                     user
                 ),
             ),
         )
     except Exception as exception:
-        logger.error(f"Error redirecting to main menu page: {exception}")
->>>>>>> aca65e55
+        logger.error(f"Error redirecting to main menu page: {exception}")