import asyncio
import logging
from urllib.parse import urljoin

from aiogram import Bot, Dispatcher
from aiogram.client.default import DefaultBotProperties
from aiogram.enums import ParseMode
from aiogram.fsm.storage.memory import MemoryStorage
from aiogram.fsm.storage.redis import RedisStorage
from aiogram.utils.i18n import I18n
from aiogram.webhook.aiohttp_server import SimpleRequestHandler, setup_application
from aiohttp.web import Application, _run_app

from app import logger
from app.bot import filters, middlewares, routers, services, tasks
from app.bot.middlewares import MaintenanceMiddleware
from app.bot.models import ServicesContainer
from app.bot.payment_gateways import GatewayFactory
from app.bot.utils import commands
from app.bot.utils.constants import (
    BOT_STARTED_TAG,
    BOT_STOPPED_TAG,
    DEFAULT_LANGUAGE,
    I18N_DOMAIN,
    TELEGRAM_WEBHOOK,
)
from app.config import DEFAULT_BOT_HOST, DEFAULT_LOCALES_DIR, Config, load_config
from app.db.database import Database


async def on_shutdown(db: Database, bot: Bot, services: ServicesContainer) -> None:
    await services.notification.notify_developer(BOT_STOPPED_TAG)
    await commands.delete(bot)
    await bot.delete_webhook()
    await bot.session.close()
    await db.close()
    logging.info("Bot stopped.")


async def on_startup(config: Config, bot: Bot, services: ServicesContainer, db: Database) -> None:
    webhook_url = urljoin(config.bot.DOMAIN, TELEGRAM_WEBHOOK)

    if await bot.get_webhook_info() != webhook_url:
        await bot.set_webhook(webhook_url)

    current_webhook = await bot.get_webhook_info()
    logging.info(f"Current webhook URL: {current_webhook.url}")

    await services.notification.notify_developer(BOT_STARTED_TAG)
    logging.info("Bot started.")

    tasks.transactions.start_scheduler(db.session)
    if config.shop.REFERRER_REWARD_ENABLED:
<<<<<<< HEAD
        tasks.referral.start_referral_scheduler(session_factory=db.session, referral_service=services.referral)
=======
        tasks.referral.start_scheduler(
            session_factory=db.session, referral_service=services.referral
        )
>>>>>>> aca65e55


async def main() -> None:
    # Create web application
    app = Application()

    # Load configuration
    config = load_config()

    # Set up logging
    logger.setup_logging(config.logging)

    # Initialize database
    db = Database(config.database)
    await db.initialize()

    # Set up storage for FSM (Finite State Machine)
    storage = RedisStorage.from_url(url=config.redis.url())
    # storage = MemoryStorage()

    # Initialize the bot with the token and default properties
    bot = Bot(
        token=config.bot.TOKEN,
        default=DefaultBotProperties(parse_mode=ParseMode.HTML, link_preview_is_disabled=True),
    )

    # Set up internationalization (i18n)
    i18n = I18n(path=DEFAULT_LOCALES_DIR, default_locale=DEFAULT_LANGUAGE, domain=I18N_DOMAIN)
    I18n.set_current(i18n)

    # Initialize services
    services_container = await services.initialize(config=config, session=db.session, bot=bot)

    # Sync servers
    await services_container.server_pool.sync_servers()

    # Register payment gateways
    gateway_factory = GatewayFactory()
    gateway_factory.register_gateways(
        app=app,
        config=config,
        session=db.session,
        storage=storage,
        bot=bot,
        i18n=i18n,
        services=services_container,
    )

    # Create the dispatcher
    dispatcher = Dispatcher(
        db=db,
        storage=storage,
        config=config,
        bot=bot,
        services=services_container,
        gateway_factory=gateway_factory,
    )

    # Register event handlers
    dispatcher.startup.register(on_startup)
    dispatcher.shutdown.register(on_shutdown)

    # Enable Maintenance mode for developing # WARNING: remove before production
    MaintenanceMiddleware.set_mode(False)

    # Register middlewares
    middlewares.register(dispatcher=dispatcher, i18n=i18n, session=db.session)

    # Register filters
    filters.register(
        dispatcher=dispatcher,
        developer_id=config.bot.DEV_ID,
        admins_ids=config.bot.ADMINS,
    )

    # Include bot routers
    routers.include(app=app, dispatcher=dispatcher)

    # Set up bot commands
    await commands.setup(bot)

    # Set up webhook request handler
    webhook_requests_handler = SimpleRequestHandler(dispatcher=dispatcher, bot=bot)
    webhook_requests_handler.register(app, path=TELEGRAM_WEBHOOK)

    # Set up application and run
    setup_application(app, dispatcher, bot=bot)
    await _run_app(app, host=DEFAULT_BOT_HOST, port=config.bot.PORT)


if __name__ == "__main__":
    try:
        asyncio.run(main())
    except (KeyboardInterrupt, SystemExit):
        logging.info("Bot stopped.")<|MERGE_RESOLUTION|>--- conflicted
+++ resolved
@@ -51,13 +51,9 @@
 
     tasks.transactions.start_scheduler(db.session)
     if config.shop.REFERRER_REWARD_ENABLED:
-<<<<<<< HEAD
-        tasks.referral.start_referral_scheduler(session_factory=db.session, referral_service=services.referral)
-=======
         tasks.referral.start_scheduler(
             session_factory=db.session, referral_service=services.referral
         )
->>>>>>> aca65e55
 
 
 async def main() -> None:
